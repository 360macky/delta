# DELTA

DELTA (Deep Earth Learning, Tools, and Analysis) is a framework for deep learning on satellite imagery.

It is currently under active development.

## Installation

1. Run ./scripts/setup.sh to install DELTA's dependencies in Ubuntu.
2. From the top directory, run `pip install --user -e .` to install for your user in
editable mode (linking to this directory). This will also install all dependencies with pip.

Note that DELTA requires python3 and tensorflow2.

## Tools

### Machine Learning Tools

`classify.py` - Classify and display a single image given a neural network.

`train_task_specific.py` - Train a classifier from a set of imagery and labels.

`convert_input_image_folder.py` - Convert input images into a .tfrecord format that other DELTA tools will read.  Converts all images in a folder to the output folder.  Sample call:

> `python bin/convert_input_image_folder.py --input-folder data/delta/worldview/  --output-folder data/delta/worldview_tfrecord  --image-type worldview  --num-processes 2  --mix-outputs`

`train_autoencoder.py` - Train an autoencoder network from tfrecord inputs.  All of the inputs to this are defined in a configuration file, see the sample config file for details.  Sample call:

> `python bin/train_autoencoder.py --config-file sample_config.txt`

### Data Fetching Tools

`fetch_hdds_images.py` - Use to programmatically fetch WorldView images from the USGS HDDS dataset.  Requires special (machine to machine) privileges from the website as well as an EarthExplorer login.


`get_landsat_dswe_labels.py`  - Use to programmatically fetch DSWE from the USGS that correspond to a given landsat file.  Requires special (machine to machine) privileges from the website as well as an EarthExplorer login.


`get_landsat_support_files.py` - Use to programmatically fetch SRTM files from the USGS that correspond to a given landsat file.  Requires special (machine to machine) privileges from the website as well as an EarthExplorer AND URS login.


<<<<<<< HEAD
# Example Use Cases
=======
# Example Use Cases

Train a classifier on a dataset.  First specify a config file, `your_config.yaml'

> `bin/delta train --config $PATH_TO_CONFIG/your_config.yaml name_of_model.h5`
>>>>>>> be9068e9
<|MERGE_RESOLUTION|>--- conflicted
+++ resolved
@@ -39,12 +39,8 @@
 `get_landsat_support_files.py` - Use to programmatically fetch SRTM files from the USGS that correspond to a given landsat file.  Requires special (machine to machine) privileges from the website as well as an EarthExplorer AND URS login.
 
 
-<<<<<<< HEAD
-# Example Use Cases
-=======
 # Example Use Cases
 
 Train a classifier on a dataset.  First specify a config file, `your_config.yaml'
 
-> `bin/delta train --config $PATH_TO_CONFIG/your_config.yaml name_of_model.h5`
->>>>>>> be9068e9
+> `bin/delta train --config $PATH_TO_CONFIG/your_config.yaml name_of_model.h5`