#pylint: disable=redefined-outer-name
import os

import pytest
import numpy as np
import tensorflow as tf
from tensorflow import keras

from delta.config import config, TrainingSpec
from delta.imagery import imagery_dataset
from delta.imagery.sources import tfrecord, npy
from delta.ml import train, predict

import conftest

@pytest.fixture(scope="function", params=range(2))
def dataset(all_sources, request):
    source = all_sources[request.param]
    config.reset() # don't load any user files
    (image_path, label_path) = source[0]
    config.load(yaml_str=
                '''
                general:
                  cache:
                    dir: %s
                images:
                  type: %s
                  directory: %s
                  extension: %s
                  preprocess: False
                labels:
                  type: %s
                  directory: %s
                  extension: %s
                  preprocess: False
                network:
                  chunk_size: 3''' %
                (os.path.dirname(image_path), source[2], os.path.dirname(image_path), source[1],
                 source[4], os.path.dirname(label_path), source[3]))

    dataset = imagery_dataset.ImageryDataset(config.images(), config.labels(),
                                             config.chunk_size(), config.training().chunk_stride)
    return dataset

def test_tfrecord_write(tfrecord_filenames):
    """
    Write and read from disks, but only reading full images, not chunked data
    from ImageryDataset.
    """
    images = tfrecord.create_dataset([tfrecord_filenames[0]], 1, tf.float32)
    labels = tfrecord.create_dataset([tfrecord_filenames[1]], 1, tf.uint8)
    ds = tf.data.Dataset.zip((images, labels))
    for value in ds.take(1000):
        image = tf.squeeze(value[0])
        label = tf.squeeze(value[1])
        assert image.shape == label.shape
        for x in range(1, image.shape[0] - 1):
            for y in range(1, image.shape[1] - 1):
                if label[x][y]:
                    assert image[x-1][y-1] == 1
                    assert image[x-1][y  ] == 1
                    assert image[x-1][y+1] == 1
                    assert image[x  ][y-1] == 1
                    assert image[x  ][y+1] == 1
                    assert image[x+1][y-1] == 1
                    assert image[x+1][y  ] == 1
                    assert image[x+1][y+1] == 1
                assert image[x][y] == 1 or image[x][y] == 0

def test_tfrecord_write_read(dataset): #pylint: disable=redefined-outer-name
    """
    Writes and reads from disks, then checks if what is read is valid according to the
    generation procedure.
    """
    num_data = 0
    for image in dataset.data():
        img = image.numpy()
        assert img.dtype == np.float32
        unique = np.unique(img)
        assert (0 in unique or 1 in unique and len(unique) <= 2)
        num_data += 1
    num_label = 0
    for label in dataset.labels():
        num_label += 1
    assert num_label == num_data

    ds = dataset.dataset()
    for (image, label) in ds.take(1000):
        if label:
            assert image[0][0][0] == 1
            assert image[0][1][0] == 1
            assert image[0][2][0] == 1
            assert image[1][0][0] == 1
            assert image[1][2][0] == 1
            assert image[2][0][0] == 1
            assert image[2][1][0] == 1
            assert image[2][2][0] == 1
        v1 = image[0][0][0] == 0
        v2 = image[0][1][0] == 0
        v3 = image[0][2][0] == 0
        if v1 or v2 or v3:
            assert label == 0
        v4 = image[1][0][0] == 0
        v5 = image[1][2][0] == 0
        if v4 or v5:
            assert label == 0
        v6 = image[2][0][0] == 0
        v7 = image[2][1][0] == 0
        v8 = image[2][2][0] == 0
        if v6 or v7 or v8:
            assert label == 0

def test_train(dataset): #pylint: disable=redefined-outer-name
    def model_fn():
        return keras.Sequential([
            keras.layers.Flatten(input_shape=(3, 3, 1)),
            keras.layers.Dense(3 * 3, activation=tf.nn.relu),
            keras.layers.Dense(2, activation=tf.nn.softmax)
            ])
    model, _ = train.train(model_fn, dataset,
                           TrainingSpec(100, 200, 'sparse_categorical_crossentropy'))
    ret = model.evaluate(x=dataset.dataset().batch(1000))
    assert ret[1] > 0.90

    (test_image, test_label) = conftest.generate_tile()
    test_label = test_label[1:-1, 1:-1]
    result = predict.predict(model, 3, npy.NumpyImage(test_image), 2)
<<<<<<< HEAD
    assert sum(sum(np.logical_xor(result, test_label))) < 10
=======
    assert sum(sum(np.logical_xor(result, test_label))) < 20
>>>>>>> 0690020c

@pytest.fixture(scope="function")
def autoencoder(all_sources):
    source = all_sources[0]
    config.reset() # don't load any user files
    (image_path, _) = source[0]
    config.load(yaml_str=
                '''
                general:
                  cache:
                    dir: %s
                images:
                  type: %s
                  directory: %s
                  extension: %s
                  preprocess: False
                network:
                  chunk_size: 3''' %
                (os.path.dirname(image_path), source[2], os.path.dirname(image_path), source[1]))

<<<<<<< HEAD
    dataset = imagery_dataset.AutoencoderDataset(config.images(), config.labels(),
=======
    dataset = imagery_dataset.AutoencoderDataset(config.images(),
>>>>>>> 0690020c
                                                 config.chunk_size(), config.training().chunk_stride)
    return dataset

def test_autoencoder(autoencoder): #pylint: disable=redefined-outer-name
    """
    Test that the inputs and outputs of the dataset are the same.
    """
    ds = autoencoder.dataset()
    for (image, label) in ds.take(1000):
        assert (image.numpy() == label.numpy()).all()<|MERGE_RESOLUTION|>--- conflicted
+++ resolved
@@ -125,11 +125,7 @@
     (test_image, test_label) = conftest.generate_tile()
     test_label = test_label[1:-1, 1:-1]
     result = predict.predict(model, 3, npy.NumpyImage(test_image), 2)
-<<<<<<< HEAD
-    assert sum(sum(np.logical_xor(result, test_label))) < 10
-=======
     assert sum(sum(np.logical_xor(result, test_label))) < 20
->>>>>>> 0690020c
 
 @pytest.fixture(scope="function")
 def autoencoder(all_sources):
@@ -150,11 +146,7 @@
                   chunk_size: 3''' %
                 (os.path.dirname(image_path), source[2], os.path.dirname(image_path), source[1]))
 
-<<<<<<< HEAD
-    dataset = imagery_dataset.AutoencoderDataset(config.images(), config.labels(),
-=======
     dataset = imagery_dataset.AutoencoderDataset(config.images(),
->>>>>>> 0690020c
                                                  config.chunk_size(), config.training().chunk_stride)
     return dataset
 
