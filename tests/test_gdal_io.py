--- conflicted
+++ resolved
@@ -39,17 +39,11 @@
     assert 'projection' in meta
     assert 'metadata' in meta
 
-<<<<<<< HEAD
-    rect = rectangle.Rectangle(0, 0, width=input_reader.image_size()[0],
-                               height=input_reader.image_size()[0])
-    d_1 = input_reader.parallel_load_chunks(rect, 1, 0)
-    assert d_1.shape == (input_reader.image_size()[0] * input_reader.image_size()[1],
-                         input_reader.num_bands(), 1, 1)
-=======
-    r = rectangle.Rectangle(0, 0, width=input_reader.image_size()[0], height=input_reader.image_size()[0])
+    r = rectangle.Rectangle(0, 0, width=input_reader.image_size()[0],
+                            height=input_reader.image_size()[0])
     d1 = input_reader.read_roi(r)
-    assert d1.shape == (input_reader.image_size()[0], input_reader.image_size()[1], input_reader.num_bands())
->>>>>>> 7a972b82
+    assert d1.shape == (input_reader.image_size()[0], input_reader.image_size()[1],
+                        input_reader.num_bands())
 
 def check_same(filename1, filename2):
     '''
@@ -75,15 +69,9 @@
     assert m_1['metadata'] == m_2['metadata']
 
     (width, height) = in1.image_size()
-<<<<<<< HEAD
-    d_1 = in1.parallel_load_chunks(rectangle.Rectangle(0, 0, width=width, height=height), 1, 0)
-    d_2 = in2.parallel_load_chunks(rectangle.Rectangle(0, 0, width=width, height=height), 1, 0)
-    assert np.array_equal(d_1, d_2)
-=======
     d1 = in1.read_roi(rectangle.Rectangle(0, 0, width=width, height=height))
     d2 = in2.read_roi(rectangle.Rectangle(0, 0, width=width, height=height))
     assert np.array_equal(d1, d2)
->>>>>>> 7a972b82
 
 def test_geotiff_read():
     '''
