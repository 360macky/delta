--- conflicted
+++ resolved
@@ -3,10 +3,11 @@
 """
 import sys
 import os
+import os.path
 import argparse
 import functools
 #import random
-import matplotlib.pyplot
+import matplotlib.pyplot as plt
 import numpy as np
 #pylint: disable=C0413
 
@@ -37,59 +38,61 @@
 # the estimator "train_and_evaluate" function to avoid getting a graph error!
 def assemble_mnist_dataset(batch_size, num_epochs=1, shuffle_buffer_size=1000,
                            use_fraction=1.0, get_test=False):
-
-#     print("Loading Fashion-MNIST")
-#     fashion_mnist = keras.datasets.fashion_mnist
-    print("Loading MNIST Digits")
-    mnist = keras.datasets.mnist
-    (train_images, train_labels), (test_images, test_labels) = mnist.load_data()
+    '''
+    Loads the mnist handwritten digits dataset.
+    '''
+
+    print("Loading Fashion-MNIST")
+    fashion_mnist = keras.datasets.fashion_mnist
+    (train_images, train_labels), (test_images, test_labels) = fashion_mnist.load_data()
     amount_train = int(train_images.shape[0] * use_fraction)
-    amount_test  = int(test_images.shape[0]  * use_fraction)
+    amount_test = int(test_images.shape[0]  * use_fraction)
     train_images = train_images[:amount_train] / MNIST_MAX
-    test_images  = test_images[:amount_test]   / MNIST_MAX
+    test_images = test_images[:amount_test]   / MNIST_MAX
     train_labels = train_labels[:amount_train]
-    test_labels  = test_labels[:amount_test]
+    test_labels = test_labels[:amount_test]
     print('Num images loaded: train=', amount_train, ' test=', amount_test)
     train_images = np.reshape(train_images, (amount_train, MNIST_WIDTH, MNIST_WIDTH, MNIST_BANDS))
-    test_images  = np.reshape(test_images,  (amount_test,  MNIST_WIDTH, MNIST_WIDTH, MNIST_BANDS))
+    test_images = np.reshape(test_images, (amount_test, MNIST_WIDTH, MNIST_WIDTH, MNIST_BANDS))
 
     # Return the selected dataset
     # - Since it is the autoencoder test, the labels are the same as the input images
     if get_test:
-        ds = tf.data.Dataset.zip((tf.data.Dataset.from_tensor_slices(test_images),
-                                  tf.data.Dataset.from_tensor_slices(test_images)))
+        d_s = tf.data.Dataset.zip((tf.data.Dataset.from_tensor_slices(test_images),
+                                   tf.data.Dataset.from_tensor_slices(test_images)))
     else:
-        ds = tf.data.Dataset.zip((tf.data.Dataset.from_tensor_slices(train_images),
-                                  tf.data.Dataset.from_tensor_slices(train_images)))
-
-    # TODO: Check this!
-    ds = ds.shuffle(shuffle_buffer_size).repeat(num_epochs).batch(batch_size)
-
-    return ds
+        d_s = tf.data.Dataset.zip((tf.data.Dataset.from_tensor_slices(train_images),
+                                   tf.data.Dataset.from_tensor_slices(train_images)))
+
+    d_s = d_s.shuffle(shuffle_buffer_size).repeat(num_epochs).batch(batch_size)
+
+    return d_s
 
 def assemble_mnist_dataset2(batch_size, test_count):
+    '''
+    Loads the mnist fashion dataset
+    '''
 
     fashion_mnist = keras.datasets.fashion_mnist
-<<<<<<< HEAD
     (_, _), (test_images, test_labels) = fashion_mnist.load_data()
-=======
-    (train_images, train_labels), (test_images, test_labels) = fashion_mnist.load_data() #pylint: disable=W0612
->>>>>>> f9626e53
-    test_images  = test_images[:test_count]   / MNIST_MAX
-    test_labels  = test_labels[:test_count]
-    #test_images  = np.reshape(test_images,  (test_count,  MNIST_WIDTH, MNIST_WIDTH, MNIST_BANDS))
-
-    ds = tf.data.Dataset.zip((tf.data.Dataset.from_tensor_slices(test_images),
-                              tf.data.Dataset.from_tensor_slices(test_images)))
-
-    ds = ds.batch(batch_size)
-
-    return ds
-
-
-def main(argsIn): #pylint: disable=R0914
-
-    usage  = "usage: train_autoencoder [options]"
+    test_images = test_images[:test_count]   / MNIST_MAX
+    test_labels = test_labels[:test_count]
+    #test_images = np.reshape(test_images, (test_count, MNIST_WIDTH, MNIST_WIDTH, MNIST_BANDS))
+
+    d_s = tf.data.Dataset.zip((tf.data.Dataset.from_tensor_slices(test_images),
+                               tf.data.Dataset.from_tensor_slices(test_images)))
+
+    d_s = d_s.batch(batch_size)
+
+    return d_s
+
+
+def main(args_in): #pylint: disable=R0914
+    '''
+    Main function for executing MNIST training test.
+    '''
+
+    usage = "usage: train_autoencoder [options]"
     parser = argparse.ArgumentParser(usage=usage)
 
     parser = argparse.ArgumentParser(usage='train_autoencoder.py [options]')
@@ -108,7 +111,7 @@
                         help="Try to use this many GPUs.")
 
     try:
-        options = parser.parse_args(argsIn)
+        options = parser.parse_args(args_in)
     except argparse.ArgumentError:
         print(usage)
         return -1
@@ -129,26 +132,21 @@
     dataset_train_fn = functools.partial(assemble_mnist_dataset, batch_size, num_epochs,
                                          config_values['input_dataset']['shuffle_buffer_size'],
                                          options.use_fraction, get_test=False)
-    dataset_test_fn  = functools.partial(assemble_mnist_dataset, batch_size, num_epochs,
-                                         config_values['input_dataset']['shuffle_buffer_size'],
-                                         options.use_fraction, get_test=True)
+    dataset_test_fn = functools.partial(assemble_mnist_dataset, batch_size, num_epochs,
+                                        config_values['input_dataset']['shuffle_buffer_size'],
+                                        options.use_fraction, get_test=True)
 
     # If the mlfow directory doesn't exist, create it.
-    mlflow_tracking_dir = os.path.join(output_folder,'mlruns')
+    mlflow_tracking_dir = os.path.join(output_folder, 'mlruns')
     if not os.path.exists(mlflow_tracking_dir):
         os.mkdir(mlflow_tracking_dir)
     ### end if
 
     print('Creating experiment')
-    experiment = Experiment(mlflow_tracking_dir, 'autoencoder_MNIST', output_dir=output_folder)
+    experiment = Experiment(mlflow_tracking_dir, 'autoencoder_Fashion_MNIST', output_dir=output_folder)
     print('Creating model')
-<<<<<<< HEAD
-    data_shape = (MNIST_BANDS, MNIST_WIDTH, MNIST_WIDTH)
+    data_shape = (MNIST_WIDTH, MNIST_WIDTH, MNIST_BANDS)
     model = make_autoencoder(data_shape, encoding_size=config_values['ml']['num_hidden'])
-=======
-    data_shape = (MNIST_WIDTH, MNIST_WIDTH, MNIST_BANDS)
-    model = make_model(data_shape, encoding_size=config_values['ml']['num_hidden'])
->>>>>>> f9626e53
     print('Training')
 
 #     experiment.train(model, ds, steps_per_epoch=1000, batch_size=batch_size)
@@ -171,24 +169,36 @@
     print('Recording ', str(options.num_debug_images), ' demo images.')
 
     output_ds1 = functools.partial(assemble_mnist_dataset2, batch_size, options.num_debug_images)
-<<<<<<< HEAD
-#     (train_images, train_labels), (test_images, test_labels) = keras.datasets.fashion_mnist.load_data()
-    (_, _), (test_images, _) = keras.datasets.mnist.load_data()
-=======
-    temp = keras.datasets.fashion_mnist.load_data()
-    (train_images, train_labels), (test_images, test_labels) = temp #pylint: disable=W0612
->>>>>>> f9626e53
+    (_, _), (test_images, _) = keras.datasets.fashion_mnist.load_data()
     result = estimator.predict(output_ds1)
 
     for i in range(0, options.num_debug_images):
-        matplotlib.pyplot.imsave('input'+str(i)+'.png', test_images[i])
 
         element = next(result)
-        #print(element)
-        #print(element['reshape'].shape)
-        pic = (element['reshape'][:,:,0] * MNIST_MAX).astype(np.uint8)
-        matplotlib.pyplot.imsave('output'+str(i)+'.png', pic)
-
+        pic = (element['reshape'][:, :, 0] * MNIST_MAX).astype(np.uint8)
+
+        plt.subplot(1,2,1)
+        plt.imshow(test_images[i])
+        plt.title('Input image %03d' % (i, ))
+
+        plt.subplot(1,2,2)
+        plt.imshow(pic)
+        plt.title('Output image %03d' % (i, ))
+
+        debug_image_filename = os.path.join(output_folder,
+                                            'Fashion_MNIST_input_output_%03d.png' % (i, ))
+        plt.savefig(debug_image_filename)
+
+        mlflow.log_artifact(debug_image_filename)
+
+#        plt.imsave(os.path.join(output_folder, 'input'+str(i)+'.png'), test_images[i])
+#
+#        element = next(result)
+#        #print(element)
+#        #print(element['reshape'].shape)
+#        pic = (element['reshape'][:, :, 0] * MNIST_MAX).astype(np.uint8)
+#        plt.imsave(os.path.join(output_folder, 'output'+str(i)+'.png'), pic)
+#
     return 0
 
 
