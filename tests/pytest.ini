[pytest]
filterwarnings =
    ignore::DeprecationWarning:pandas.*
    ignore::DeprecationWarning:numpy.*
    ignore::PendingDeprecationWarning:tensorflow.*
<<<<<<< HEAD
    ignore::DeprecationWarning:tensorflow.*
=======
    ignore::DeprecationWarning:tensorflow.*
    ignore::FutureWarning:tensorflow.*
    ignore::DeprecationWarning:osgeo.*
>>>>>>> 7a972b82
<|MERGE_RESOLUTION|>--- conflicted
+++ resolved
@@ -3,10 +3,7 @@
     ignore::DeprecationWarning:pandas.*
     ignore::DeprecationWarning:numpy.*
     ignore::PendingDeprecationWarning:tensorflow.*
-<<<<<<< HEAD
-    ignore::DeprecationWarning:tensorflow.*
-=======
     ignore::DeprecationWarning:tensorflow.*
     ignore::FutureWarning:tensorflow.*
     ignore::DeprecationWarning:osgeo.*
->>>>>>> 7a972b82
+    ignore::PendingDeprecationWarning:osgeo.*