--- conflicted
+++ resolved
@@ -23,24 +23,6 @@
 import os
 import sys
 import argparse
-<<<<<<< HEAD
-import math
-import functools
-import multiprocessing
-import traceback
-import random
-
-
-### Tensorflow includes
-
-import mlflow
-import numpy as np
-import tensorflow as tf
-from tensorflow import keras
-
-import matplotlib.pyplot as plt
-
-=======
 
 ### Tensorflow includes
 
@@ -49,7 +31,6 @@
 import tensorflow as tf
 from tensorflow import keras
 #import matplotlib.pyplot as plt
->>>>>>> 5ed2e8b0
 
 # TODO: Clean this up
 sys.path.insert(0, os.path.abspath(os.path.join(os.path.dirname(__file__), '../delta')))
