--- conflicted
+++ resolved
@@ -240,80 +240,7 @@
                             return num_entries, num_images
 
         return num_entries, num_images
-
-<<<<<<< HEAD
-    def dataset(self):
-        return self._ds
-
-    def num_images(self):
-        return
-    def total_num_regions(self):
-        return self._num_regions
-
-class AutoencoderDataset:
-    # TODO: something better with num_regions, chunk_size
-    # TODO: Need to clean up this whole class!
-    """
-    Create dataset with all files in image_folder with extension ext.
-
-    Cache list of files to list_path, and use caching folder cache_folder.
-    """
-    def __init__(self, image_type, image_folder=None, chunk_size=256,
-                 list_path=None):
-
-        # TODO: Merge with the classes above!
-        # TODO: May need to pass in this value!
-        num_bands_dict = {'landsat':8, 'worldview':8, 'tif':3, 'rgba':3}
-        try:
-            num_bands = num_bands_dict[image_type]
-        except IndexError:
-            raise Exception('Unrecognized input type: ' + image_type)
-
-        # Figure out the image file extension
-        ext_dict = {'landsat':'.gz', 'worldview':'.zip', 'tif':'.tif', 'rgba':'.tif'}
-        try:
-            ext = ext_dict[image_type]
-        except IndexError:
-            raise Exception('Unrecognized input type: ' + image_type)
-
-        if list_path is None:
-            tempfd, list_path = tempfile.mkstemp()
-            os.close(tempfd)
-            self.__temp_path = list_path
-        else:
-            self.__temp_path = None
-
-        self._image_type = image_type
-        self._chunk_size = chunk_size
-        self._chunk_overlap = 0 # TODO: MAKE AN OPTION!
-
-        # Generate a text file list of all the input images, plus region indices.
-        self._num_regions, self._num_images = self.__make_image_list(image_folder, list_path, ext)
-        assert self._num_regions > 0
-        
-
-        # This dataset returns the lines from the text file as entries.
-        ds = tf.data.TextLineDataset(list_path)
-
-        def generate_chunks(lines):
-            y = tf.py_function(self.__load_data, [lines], [tf.float64])
-            y[0].set_shape((0, num_bands, chunk_size, chunk_size))
-            return y
-
-
-        # Tell TF to use the functions above to load our data.
-        chunk_set = ds.map(generate_chunks, num_parallel_calls=1)
-        # We duplicate the chunks twice because autoencoders 
-        label_set = ds.map(generate_chunks, num_parallel_calls=1)
-
-
-
-#========================================================================================
-
-
-=======
 ### end class ImageryDataset
->>>>>>> 1d79f21e
 
 # Attempt at optimizing the dataset class to minimize python function use
 
