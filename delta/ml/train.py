--- conflicted
+++ resolved
@@ -1,9 +1,6 @@
-<<<<<<< HEAD
 #pylint: disable=R0915,R0914,R0912,R0201,W0212,W0613
 
-=======
 #import sys
->>>>>>> 42f1c22c
 import mlflow
 import mlflow.tensorflow
 import tensorflow as tf
@@ -22,12 +19,8 @@
 #             experiment_id = mlflow.create_experiment(experiment_name)
 #         else:
         mlflow.set_experiment(experiment_name)
-<<<<<<< HEAD
 #         run = mlflow.start_run()
         mlflow.start_run()
-=======
-        run = mlflow.start_run() #pylint: disable=W0612
->>>>>>> 42f1c22c
         mlflow.log_param('output_dir', self.output_dir)
 
     ### end __init__
@@ -36,42 +29,8 @@
         mlflow.end_run()
     ### end __del__
 
-<<<<<<< HEAD
 
     def train(self, model, train_dataset, num_epochs=70, steps_per_epoch=2024, validation_data=None, log_model=False):
-=======
-#     def train(self, model, train_data, train_labels, num_epochs=70,
-#               batch_size=2048, validation_data=None, log_model=False):
-#         assert(model is not None)
-#         assert(train_data is not None)
-#         assert(train_labels is not None)
-#         assert(type(train_data) == type(train_labels))
-#
-#         mlflow.log_param('num_epochs', num_epochs)
-#         mlflow.log_param('batch_size', batch_size)
-#         mlflow.log_param('training_samples', train_data.shape[0])
-#         mlflow.log_param('test_samples', train_labels.shape[0])
-#         mlflow.log_param('model summary', model.summary())
-#
-#         model.compile(optimizer='adam', loss='mean_squared_logarithmic_error', metrics=['accuracy'])
-#         history = model.fit(train_data, train_labels, epochs=num_epochs, batch_size=batch_size,
-#                         validation_data=validation_data)
-#
-#         for i in range(num_epochs):
-#             mlflow.log_metric('loss', history.history['loss'][i])
-#             mlflow.log_metric('acc',  history.history['acc' ][i])
-#         ### end for
-#         if log_model:
-#             model.save('model.h5')
-#             mlflow.log_artifact('model.h5')
-#         ### end log_model
-#
-#         return history
-#     ### end train
-
-    def train(self, model, train_dataset, num_epochs=70, steps_per_epoch=2024, #pylint: disable=R0201
-              validation_data=None, log_model=False):
->>>>>>> 42f1c22c
         assert model is not None
         assert train_dataset is not None
 
@@ -79,7 +38,6 @@
         mlflow.log_param('model summary', model.summary())
 
         model.compile(optimizer='adam', loss='mean_squared_logarithmic_error', metrics=['accuracy'])
-<<<<<<< HEAD
         estimator = tf.keras.estimator.model_to_estimator(keras_model=model)
 
         def input_fn():
@@ -94,17 +52,6 @@
 #             mlflow.log_metric('loss', history.history['loss'][i])
 #             mlflow.log_metric('acc',  history.history['acc' ][i])
 #         ### end for
-=======
-        assert model is not None
-        history = model.fit(train_dataset, epochs=num_epochs,
-                            steps_per_epoch=steps_per_epoch,
-                            validation_data=validation_data)
-
-        for i in range(num_epochs):
-            mlflow.log_metric('loss', history.history['loss'][i])
-            mlflow.log_metric('acc',  history.history['acc' ][i])
-        ### end for
->>>>>>> 42f1c22c
         if log_model:
             model.save('model.h5')
             mlflow.log_artifact('model.h5')
@@ -114,14 +61,8 @@
 #         return None
     ### end train
 
-<<<<<<< HEAD
     def train_estimator(self, model, train_dataset_fn, num_epochs=70, steps_per_epoch=2024,
-                        validation_data=None, log_model=False, num_gpus=1):
-=======
-    def train_estimator(self, model, train_dataset_fn, test_dataset_fn, #pylint: disable=R0201,R0913,R1711
-                        num_epochs=70,  steps_per_epoch=2024, validation_data=None, #pylint: disable=W0613
-                        log_model=False, num_gpus=1): #pylint: disable=W0613
->>>>>>> 42f1c22c
+                        validation_data=None, log_model=False, num_gpus=1,test_dataset_fn=None):
         """Alternate call that uses the TF Estimator interface to run on multiple GPUs"""
         assert model is not None
         assert train_dataset_fn is not None
@@ -152,20 +93,23 @@
             keras_model=model, config=tf_config)#, model_dir=config_values['ml']['model_folder'])
 
 
-<<<<<<< HEAD
         # TODO: Use separate validate dataset!
 #         result =
-        tf.estimator.train_and_evaluate(
-=======
         if test_dataset_fn:
             input_fn_test = test_dataset_fn
         else: # Just eval on the training inputs
             input_fn_test = train_dataset_fn
         result = tf.estimator.train_and_evaluate( #pylint: disable=W0612
->>>>>>> 42f1c22c
             keras_estimator,
             train_spec=tf.estimator.TrainSpec(input_fn=train_dataset_fn),
             eval_spec=tf.estimator.EvalSpec(input_fn=input_fn_test))
+
+
+
+#         tf.estimator.train_and_evaluate(
+#             keras_estimator,
+#             train_spec=tf.estimator.TrainSpec(input_fn=train_dataset_fn),
+#             eval_spec=tf.estimator.EvalSpec(input_fn=input_fn_test))
 
 #         return None # In v1.12 the result is undefined for distributed training!
         # TODO: Record the output from the Estimator!
@@ -181,7 +125,6 @@
         #return history
     ### end train
 
-<<<<<<< HEAD
     def test(self, model, test_data, test_labels):
         assert model is not None
         assert test_data is not None
@@ -191,25 +134,11 @@
         scores = model.evaluate(test_data, test_labels)
         return scores
     ### end def test
-=======
-    def test(self, model, test_data, test_labels): #pylint: disable=R0201
-        assert model is not None
-        assert test_data is not None
-        assert test_labels is not None
-        assert isinstance(test_data, test_labels)
-
-        scores = model.evaluate(test_data, test_labels) #pylint: disable=W0612
->>>>>>> 42f1c22c
 
     def load_model(self, src): #pylint: disable=R0201
         raise NotImplementedError('loading models is not yet implemented')
 
-<<<<<<< HEAD
     def log_parameters(self, params):
-#         assert type(params) is dict
-=======
-    def log_parameters(self, params): #pylint: disable=R0201
->>>>>>> 42f1c22c
         assert isinstance(params, dict)
         for k in params.keys():
             mlflow.log_param(k,params[k])
