#pylint: disable=no-self-use,unused-argument
import mlflow
import mlflow.tensorflow
import os.path
import tensorflow as tf


def get_devices(num_gpus):
    '''
    Takes a number of GPUs and returns a list of TensorFlow LogicalDevices. 

    Arguments

    num_gpus -- Number of GPUs to use.  If zero, will use all CPUs available.
    '''
    assert num_gpus > -1, "Requested negative GPUs"
    devs = None
    if num_gpus < 1:
        devs = [x.name for x in tf.config.experimental.list_logical_devices('CPU')]
    else:
        devs = [x.name for x in tf.config.experimental.list_logical_devices('GPU')]
        assert len(devs) >= num_gpus, "Requested %d GPUs with only %d available." % (num_gpus, len(devs))
        devs = devs[:num_gpus]
    ### end if num_gpus < 1
    return devs
### end get_devices


def get_distribution_strategy(devices):
    '''Given a list of TensorFlow Logical Devices, returns a distribution strategy.'''
    strategy = None
    if len(devices) == 1:
        strategy = tf.distribute.OneDeviceStrategy(device=devices[0])
    else:
        strategy = tf.distribute.MirroredStrategy(devices=devices)
    return strategy

def train(model_fn, train_dataset_fn, optimizer='adam', loss_fn='mse', callbacks=[], 
          num_epochs=70, validation_data=None, num_gpus=0):

<<<<<<< HEAD
    # keras_estimator.evaluate(input_fn=test_dataset_fn) # TODO Run this?
    return keras_estimator, tf_config.eval_distribute.scope()
=======
    assert model_fn is not None, "No model function supplied."
    assert train_dataset_fn is not None, "No training dataset function supplied."
    assert num_gpus > -1, "Number of GPUs is negative."

    devs = get_devices(num_gpus)
    strategy = get_distribution_strategy(devs)
    with strategy.scope():
        model = model_fn()
        assert isinstance(model, tf.keras.models.Model), "Model is not a Tensorflow Keras model"
        model.compile(optimizer=optimizer, loss=loss_fn, metrics=['accuracy'])
    ### end with

    history = model.fit(train_dataset_fn(), 
                        epochs=num_epochs,
                        callbacks=callbacks,
                        validation_data=validation_data)

    return model, history
### end train
>>>>>>> a3b11020

class Experiment:
    """TODO"""

    def __init__(self, tracking_uri, experiment_name, output_dir='./', loss_fn='mean_squared_error', save_freq=100000):
        self.experiment_name = experiment_name
        self.output_dir = output_dir
        self.loss_fn = loss_fn
        self.save_freq = save_freq # Checkpoint the model every save_freq samples.

        mlflow.set_tracking_uri(tracking_uri)
        mlflow.set_experiment(experiment_name)
        mlflow.start_run()
        mlflow.log_param('output_dir', self.output_dir)

    ### end __init__

    def __del__(self):
        mlflow.end_run()
    ### end __del__

<<<<<<< HEAD
    def train(self, model, train_dataset_fn, test_dataset_fn=None, model_folder=None, #pylint: disable=R0913
              num_epochs=70, steps_per_epoch=2024,
              validation_data=None, log_model=False, num_gpus=1, skip_training=False):
        """Train call that uses the TF Estimator interface to run on multiple GPUs.
           If skip_training is set then it will only convert to an Estimator model."""

        mlflow.log_param('num_epochs', num_epochs)

        optimizer = tf.train.AdamOptimizer(learning_rate=0.001) # TODO
        model.compile(optimizer=optimizer, loss='mean_squared_logarithmic_error', metrics=['accuracy'])

        mlflow.log_param('model summary', model.summary())
        # Call the lower level estimator train function
        estimator_model, distribution_scope = train(model, train_dataset_fn, test_dataset_fn, model_folder, num_gpus,
                                skip_training)
        return estimator_model, distribution_scope

        # TODO: Record the output from the Estimator!

        #for i in range(num_epochs):
        #    mlflow.log_metric('loss', history.history['loss'][i])
        #    mlflow.log_metric('acc',  history.history['acc' ][i])
        #### end for
        #if log_model:
        #    model.save('model.h5')
        #    mlflow.log_artifact('model.h5')
        ### end log_model
        #return history
    ### end train


    def train_keras(self, model, train_dataset_fn,
                    num_epochs=70, steps_per_epoch=2024,
                    validation_data=None, log_model=False, num_gpus=1):
        """Call that uses the Keras interface, only works on a single GPU"""
        assert model is not None
        assert train_dataset_fn is not None

        mlflow.log_param('num_epochs', num_epochs)
        mlflow.log_param('model summary', model.summary())

        model.compile(optimizer='adam', loss='mean_squared_logarithmic_error', metrics=['accuracy'])

        history = model.fit(train_dataset_fn(), epochs=num_epochs,
                            steps_per_epoch=steps_per_epoch,
=======
    def train_keras(self, model_fn, train_dataset_fn, num_epochs=70,
                    validation_data=None, num_gpus=1):
        """
        Call that uses the Keras interface to train a network.

        Arguments

        model_fn -- A zero-argument function that constructs the neural network to be trained. model_fn() should return a Keras Model
        train_dataset_fn -- A zero-argument function that constructs the dataset as a Tensorflow Dataset object.
        num_epochs -- The number of epochs to train the network for.  Default value is 70
        validation_data -- The data used to validate the network.  Default None.
        num_gpus -- The number of GPUs used to train the network.  If GPU


        """
        assert model_fn is not None, "No model function supplied."
        assert train_dataset_fn is not None, "No training dataset function supplied."
        assert num_gpus > -1, "Number of GPUs is negative."

        devs = get_devices(num_gpus)
        strategy = get_distribution_strategy(devs)
        with strategy.scope():
            model = model_fn()
            assert isinstance(model, tf.keras.models.Model), "Model is not a Tensorflow Keras model"
            model.compile(optimizer='adam', loss=self.loss_fn, metrics=['accuracy'])
        ### end with

        callbacks = [
                tf.keras.callbacks.ModelCheckpoint(
                    filepath=os.path.join(self.output_dir,'model_{batch}.h5'),
                    monitor='val_loss',
                    save_freq = self.save_freq,
#                     save_best_only = True,
                    verbose=0),
                tf.keras.callbacks.TensorBoard(
                    log_dir=os.path.join(self.output_dir,'tb_logs'),
                    update_freq = self.save_freq,
                    )
        ]

        history = model.fit(train_dataset_fn(), 
                            epochs=num_epochs,
                            callbacks=callbacks,
>>>>>>> a3b11020
                            validation_data=validation_data)

        return model, history
        ### end train

    def test(self, model, test_data, test_labels):
        """Evaluate the model on the input dataset"""
        assert model is not None
        assert test_data is not None
        assert test_labels is not None
        assert isinstance(test_data, type(test_labels))

        # This probably won't work with multiple GPUs in 1.12
        scores = model.evaluate(test_data, test_labels)
        return scores
    ### end def test

    def load_model(self, src):
        """TODO"""
        raise NotImplementedError('loading models is not yet implemented')

    def log_parameters(self, params):
        """
        Takes a dictionary of parameters and logs each named parameter.
        """
        assert isinstance(params, dict)
        for k in params.keys():
            mlflow.log_param(k,params[k])
        ### end for
    ### end log_parameters<|MERGE_RESOLUTION|>--- conflicted
+++ resolved
@@ -38,10 +38,6 @@
 def train(model_fn, train_dataset_fn, optimizer='adam', loss_fn='mse', callbacks=[], 
           num_epochs=70, validation_data=None, num_gpus=0):
 
-<<<<<<< HEAD
-    # keras_estimator.evaluate(input_fn=test_dataset_fn) # TODO Run this?
-    return keras_estimator, tf_config.eval_distribute.scope()
-=======
     assert model_fn is not None, "No model function supplied."
     assert train_dataset_fn is not None, "No training dataset function supplied."
     assert num_gpus > -1, "Number of GPUs is negative."
@@ -61,7 +57,6 @@
 
     return model, history
 ### end train
->>>>>>> a3b11020
 
 class Experiment:
     """TODO"""
@@ -83,53 +78,6 @@
         mlflow.end_run()
     ### end __del__
 
-<<<<<<< HEAD
-    def train(self, model, train_dataset_fn, test_dataset_fn=None, model_folder=None, #pylint: disable=R0913
-              num_epochs=70, steps_per_epoch=2024,
-              validation_data=None, log_model=False, num_gpus=1, skip_training=False):
-        """Train call that uses the TF Estimator interface to run on multiple GPUs.
-           If skip_training is set then it will only convert to an Estimator model."""
-
-        mlflow.log_param('num_epochs', num_epochs)
-
-        optimizer = tf.train.AdamOptimizer(learning_rate=0.001) # TODO
-        model.compile(optimizer=optimizer, loss='mean_squared_logarithmic_error', metrics=['accuracy'])
-
-        mlflow.log_param('model summary', model.summary())
-        # Call the lower level estimator train function
-        estimator_model, distribution_scope = train(model, train_dataset_fn, test_dataset_fn, model_folder, num_gpus,
-                                skip_training)
-        return estimator_model, distribution_scope
-
-        # TODO: Record the output from the Estimator!
-
-        #for i in range(num_epochs):
-        #    mlflow.log_metric('loss', history.history['loss'][i])
-        #    mlflow.log_metric('acc',  history.history['acc' ][i])
-        #### end for
-        #if log_model:
-        #    model.save('model.h5')
-        #    mlflow.log_artifact('model.h5')
-        ### end log_model
-        #return history
-    ### end train
-
-
-    def train_keras(self, model, train_dataset_fn,
-                    num_epochs=70, steps_per_epoch=2024,
-                    validation_data=None, log_model=False, num_gpus=1):
-        """Call that uses the Keras interface, only works on a single GPU"""
-        assert model is not None
-        assert train_dataset_fn is not None
-
-        mlflow.log_param('num_epochs', num_epochs)
-        mlflow.log_param('model summary', model.summary())
-
-        model.compile(optimizer='adam', loss='mean_squared_logarithmic_error', metrics=['accuracy'])
-
-        history = model.fit(train_dataset_fn(), epochs=num_epochs,
-                            steps_per_epoch=steps_per_epoch,
-=======
     def train_keras(self, model_fn, train_dataset_fn, num_epochs=70,
                     validation_data=None, num_gpus=1):
         """
@@ -173,7 +121,6 @@
         history = model.fit(train_dataset_fn(), 
                             epochs=num_epochs,
                             callbacks=callbacks,
->>>>>>> a3b11020
                             validation_data=validation_data)
 
         return model, history
