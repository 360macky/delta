import mlflow
import mlflow.tensorflow
import os.path

class Experiment(object):

    def __init__(self, tracking_uri, experiment_name, output_dir='./'):
        self.experiment_name = experiment_name
        self.output_dir = output_dir

        mlflow.set_tracking_uri(tracking_uri)
#         client = mlflow.tracking.MlflowClient(tracking_uri)
#         exp = client.get_experiment_by_name(experiment_name)
#         experiment_id = None
#         if exp is None:
#             experiment_id = mlflow.create_experiment(experiment_name)
#         else:
        experiment_id = mlflow.set_experiment(experiment_name)
        run = mlflow.start_run()
        mlflow.log_param('output_dir', self.output_dir)
        
    ### end __init__

    def __del__(self):
        mlflow.end_run()
    ### end __del__

<<<<<<< HEAD
    def train(self, model, train_data, train_labels, num_epochs=70, batch_size=2048, validation_data=None, log_model=False):
        assert(model is not None)
        assert(train_data is not None)
        assert(train_labels is not None)
        assert(type(train_data) == type(train_labels))

        mlflow.log_param('num_epochs', num_epochs)
        mlflow.log_param('batch_size', batch_size)
        mlflow.log_param('training_samples', train_data.shape[0])
        mlflow.log_param('test_samples', train_labels.shape[0])
        mlflow.log_param('model summary', model.summary())

        model.compile(optimizer='adam', loss='mean_squared_logarithmic_error', metrics=['accuracy'])
        history = model.fit(train_data, train_labels, epochs=num_epochs, batch_size=batch_size,
=======
#     def train(self, model, train_data, train_labels, num_epochs=70, batch_size=2048, validation_data=None, log_model=False):
#         assert(model is not None)
#         assert(train_data is not None)
#         assert(train_labels is not None)
#         assert(type(train_data) == type(train_labels))
# 
#         mlflow.log_param('num_epochs', num_epochs)
#         mlflow.log_param('batch_size', batch_size)
#         mlflow.log_param('training_samples', train_data.shape[0])
#         mlflow.log_param('test_samples', train_labels.shape[0])
#         mlflow.log_param('model summary', model.summary())
# 
#         model.compile(optimizer='adam', loss='mean_squared_logarithmic_error', metrics=['accuracy'])
#         history = model.fit(train_data, train_labels, epochs=num_epochs, batch_size=batch_size,
#                         validation_data=validation_data)
# 
#         for i in range(num_epochs):
#             mlflow.log_metric('loss', history.history['loss'][i])
#             mlflow.log_metric('acc',  history.history['acc' ][i])
#         ### end for
#         if log_model:
#             model.save('model.h5')
#             mlflow.log_artifact('model.h5')
#         ### end log_model
# 
#         return history
#     ### end train

    def train(self, model, train_dataset, num_epochs=70, steps_per_epoch=2024, validation_data=None, log_model=False):
        assert(model is not None)
        assert(train_dataset is not None)

        mlflow.log_param('num_epochs', num_epochs)
        mlflow.log_param('model summary', model.summary())

        model.compile(optimizer='adam', loss='mean_squared_logarithmic_error', metrics=['accuracy'])
        assert(model is not None)
        history = model.fit(train_dataset, epochs=num_epochs, 
                        steps_per_epoch=steps_per_epoch,
>>>>>>> 1d79f21e
                        validation_data=validation_data)

        for i in range(num_epochs):
            mlflow.log_metric('loss', history.history['loss'][i])
            mlflow.log_metric('acc',  history.history['acc' ][i])
        ### end for
        if log_model:
            model.save('model.h5')
            mlflow.log_artifact('model.h5')
        ### end log_model

        return history
    ### end train

<<<<<<< HEAD
    def train(self, model, train_dataset, num_epochs=70, steps_per_epoch=2024, validation_data=None, log_model=False):
        assert(model is not None)
        assert(train_dataset is not None)

        mlflow.log_param('num_epochs', num_epochs)
        mlflow.log_param('batch_size', batch_size)
        mlflow.log_param('model summary', model.summary())

        # debugging
        ds = ds.take(1)
#         mlflow.log_param('test_samples', train_labels.shape[0])

        model.compile(optimizer='adam', loss='mean_squared_logarithmic_error', metrics=['accuracy'])
        history = model.fit(train_dataset, epochs=num_epochs, 
                        steps_per_epoch=steps_per_epoch,
                        validation_data=validation_data)

        for i in range(num_epochs):
            mlflow.log_metric('loss', history.history['loss'][i])
            mlflow.log_metric('acc',  history.history['acc' ][i])
        ### end for
        if log_model:
            model.save('model.h5')
            mlflow.log_artifact('model.h5')
        ### end log_model

        return history
    ### end train

=======
>>>>>>> 1d79f21e

    def test(self, model, test_data, test_labels):
        assert(model is not None)
        assert(test_data is not None)
        assert(test_labels is not None)
        assert(type(test_data) == type(test_labels))

        scores = model.evaluate(test_data, test_lables)
        pass

    def load_model(self, src):
        raise NotImplementedError('loading models is not yet implemented')

    def log_parameters(self, params):
        assert(type(params) is dict)
        for k in params.keys():
            mlflow.log_param(k,params[k])
        ### end for
    ### end log_parameters

    def log_training_set(self, dataset):
        import sys
        raise NotImplementedError('%s is not yet implemented' %(sys._getframe().f_code.co_name,))

    def log_testing_set(self, dataset):
        import sys
        raise NotImplementedError('%s is not yet implemented' %(sys._getframe().f_code.co_name,))

    def log_validation_set(self, dataset):
        import sys
        raise NotImplementedError('%s is not yet implemented' %(sys._getframe().f_code.co_name,))

    def log_dataset(self, prefix, dataset):
        import sys
        raise NotImplementedError('%s is not yet implemented' %(sys._getframe().f_code.co_name,))<|MERGE_RESOLUTION|>--- conflicted
+++ resolved
@@ -25,22 +25,6 @@
         mlflow.end_run()
     ### end __del__
 
-<<<<<<< HEAD
-    def train(self, model, train_data, train_labels, num_epochs=70, batch_size=2048, validation_data=None, log_model=False):
-        assert(model is not None)
-        assert(train_data is not None)
-        assert(train_labels is not None)
-        assert(type(train_data) == type(train_labels))
-
-        mlflow.log_param('num_epochs', num_epochs)
-        mlflow.log_param('batch_size', batch_size)
-        mlflow.log_param('training_samples', train_data.shape[0])
-        mlflow.log_param('test_samples', train_labels.shape[0])
-        mlflow.log_param('model summary', model.summary())
-
-        model.compile(optimizer='adam', loss='mean_squared_logarithmic_error', metrics=['accuracy'])
-        history = model.fit(train_data, train_labels, epochs=num_epochs, batch_size=batch_size,
-=======
 #     def train(self, model, train_data, train_labels, num_epochs=70, batch_size=2048, validation_data=None, log_model=False):
 #         assert(model is not None)
 #         assert(train_data is not None)
@@ -80,7 +64,6 @@
         assert(model is not None)
         history = model.fit(train_dataset, epochs=num_epochs, 
                         steps_per_epoch=steps_per_epoch,
->>>>>>> 1d79f21e
                         validation_data=validation_data)
 
         for i in range(num_epochs):
@@ -94,39 +77,6 @@
 
         return history
     ### end train
-
-<<<<<<< HEAD
-    def train(self, model, train_dataset, num_epochs=70, steps_per_epoch=2024, validation_data=None, log_model=False):
-        assert(model is not None)
-        assert(train_dataset is not None)
-
-        mlflow.log_param('num_epochs', num_epochs)
-        mlflow.log_param('batch_size', batch_size)
-        mlflow.log_param('model summary', model.summary())
-
-        # debugging
-        ds = ds.take(1)
-#         mlflow.log_param('test_samples', train_labels.shape[0])
-
-        model.compile(optimizer='adam', loss='mean_squared_logarithmic_error', metrics=['accuracy'])
-        history = model.fit(train_dataset, epochs=num_epochs, 
-                        steps_per_epoch=steps_per_epoch,
-                        validation_data=validation_data)
-
-        for i in range(num_epochs):
-            mlflow.log_metric('loss', history.history['loss'][i])
-            mlflow.log_metric('acc',  history.history['acc' ][i])
-        ### end for
-        if log_model:
-            model.save('model.h5')
-            mlflow.log_artifact('model.h5')
-        ### end log_model
-
-        return history
-    ### end train
-
-=======
->>>>>>> 1d79f21e
 
     def test(self, model, test_data, test_labels):
         assert(model is not None)
