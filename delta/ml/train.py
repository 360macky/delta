#pylint: disable=R0915,R0914,R0912,R0201,W0212,W0613

#import sys
import mlflow
import mlflow.tensorflow
import tensorflow as tf

class Experiment:

    def __init__(self, tracking_uri, experiment_name, output_dir='./'):
        self.experiment_name = experiment_name
        self.output_dir = output_dir

        mlflow.set_tracking_uri(tracking_uri)
#         client = mlflow.tracking.MlflowClient(tracking_uri)
#         exp = client.get_experiment_by_name(experiment_name)
#         experiment_id = None
#         if exp is None:
#             experiment_id = mlflow.create_experiment(experiment_name)
#         else:
        mlflow.set_experiment(experiment_name)
#         run = mlflow.start_run()
        mlflow.start_run()
        mlflow.log_param('output_dir', self.output_dir)

    ### end __init__

    def __del__(self):
        mlflow.end_run()
    ### end __del__


    def train(self, model, train_dataset, num_epochs=70, steps_per_epoch=2024, validation_data=None, log_model=False):
        assert model is not None
        assert train_dataset is not None

        mlflow.log_param('num_epochs', num_epochs)
        mlflow.log_param('model summary', model.summary())

        model.compile(optimizer='adam', loss='mean_squared_logarithmic_error', metrics=['accuracy'])
        estimator = tf.keras.estimator.model_to_estimator(keras_model=model)

        def input_fn():
            return train_dataset.repeat()
        estimator.train(input_fn)
        assert model is not None
#         history = model.fit(train_dataset, epochs=num_epochs,
#                         steps_per_epoch=steps_per_epoch,
#                         validation_data=validation_data)

#         for i in range(num_epochs):
#             mlflow.log_metric('loss', history.history['loss'][i])
#             mlflow.log_metric('acc',  history.history['acc' ][i])
#         ### end for
        if log_model:
            model.save('model.h5')
            mlflow.log_artifact('model.h5')
        ### end log_model

#         return history
#         return None
    ### end train

    def train_estimator(self, model, train_dataset_fn, num_epochs=70, steps_per_epoch=2024,
                        validation_data=None, log_model=False, num_gpus=1):
        """Alternate call that uses the TF Estimator interface to run on multiple GPUs"""
        assert model is not None
        assert train_dataset_fn is not None
        test_dataset_fn=None

        mlflow.log_param('num_epochs', num_epochs)
        mlflow.log_param('model summary', model.summary())

        #model.compile(optimizer='adam', loss='mean_squared_logarithmic_error', metrics=['accuracy'])

        optimizer = tf.train.AdamOptimizer(learning_rate=0.001) # TODO
        model.compile(optimizer=optimizer, loss='mean_squared_logarithmic_error', metrics=['accuracy'])

        assert model is not None

        # Set up multi-GPU strategy
        tf_config = tf.estimator.RunConfig(
            experimental_distribute=tf.contrib.distribute.DistributeConfig(
                    train_distribute=tf.contrib.distribute.MirroredStrategy( #pylint: disable=C0330
                        num_gpus_per_worker=num_gpus,
                        ),
                    eval_distribute=tf.contrib.distribute.MirroredStrategy( #pylint: disable=C0330
                        num_gpus_per_worker=num_gpus,
                        )))
        #tf_config = tf.estimator.RunConfig() # DEBUG: Force single GPU

        # Convert from Keras to Estimator
        keras_estimator = tf.keras.estimator.model_to_estimator(
            keras_model=model, config=tf_config)#, model_dir=config_values['ml']['model_folder'])


        # TODO: Use separate validate dataset!
#         result =
        if test_dataset_fn:
            input_fn_test = test_dataset_fn
        else: # Just eval on the training inputs
            input_fn_test = train_dataset_fn
        result = tf.estimator.train_and_evaluate( #pylint: disable=W0612
            keras_estimator,
            train_spec=tf.estimator.TrainSpec(input_fn=train_dataset_fn),
            eval_spec=tf.estimator.EvalSpec(input_fn=input_fn_test))

<<<<<<< HEAD


#         tf.estimator.train_and_evaluate(
#             keras_estimator,
#             train_spec=tf.estimator.TrainSpec(input_fn=train_dataset_fn),
#             eval_spec=tf.estimator.EvalSpec(input_fn=input_fn_test))

#         return None # In v1.12 the result is undefined for distributed training!
=======
        return keras_estimator # In v1.12 the result is undefined for distributed training!
>>>>>>> 8f5295b6
        # TODO: Record the output from the Estimator!

        #for i in range(num_epochs):
        #    mlflow.log_metric('loss', history.history['loss'][i])
        #    mlflow.log_metric('acc',  history.history['acc' ][i])
        #### end for
        #if log_model:
        #    model.save('model.h5')
        #    mlflow.log_artifact('model.h5')
        ### end log_model
        #return history
    ### end train

    def test(self, model, test_data, test_labels):
        assert model is not None
        assert test_data is not None
        assert test_labels is not None
        assert isinstance(test_data, type(test_labels))

        scores = model.evaluate(test_data, test_labels)
        return scores
    ### end def test

    def load_model(self, src): #pylint: disable=R0201
        raise NotImplementedError('loading models is not yet implemented')

    def log_parameters(self, params):
        assert isinstance(params, dict)
        for k in params.keys():
            mlflow.log_param(k,params[k])
        ### end for
    ### end log_parameters

    #def log_training_set(self, dataset): #pylint: disable=R0201
    #    raise NotImplementedError('%s is not yet implemented' %(sys._getframe().f_code.co_name,))

    #def log_testing_set(self, dataset): #pylint: disable=R0201
    #    raise NotImplementedError('%s is not yet implemented' %(sys._getframe().f_code.co_name,))

    #def log_validation_set(self, dataset): #pylint: disable=R0201
    #    raise NotImplementedError('%s is not yet implemented' %(sys._getframe().f_code.co_name,))

    #def log_dataset(self, prefix, dataset): #pylint: disable=R0201
    #    raise NotImplementedError('%s is not yet implemented' %(sys._getframe().f_code.co_name,))<|MERGE_RESOLUTION|>--- conflicted
+++ resolved
@@ -105,18 +105,7 @@
             train_spec=tf.estimator.TrainSpec(input_fn=train_dataset_fn),
             eval_spec=tf.estimator.EvalSpec(input_fn=input_fn_test))
 
-<<<<<<< HEAD
-
-
-#         tf.estimator.train_and_evaluate(
-#             keras_estimator,
-#             train_spec=tf.estimator.TrainSpec(input_fn=train_dataset_fn),
-#             eval_spec=tf.estimator.EvalSpec(input_fn=input_fn_test))
-
-#         return None # In v1.12 the result is undefined for distributed training!
-=======
         return keras_estimator # In v1.12 the result is undefined for distributed training!
->>>>>>> 8f5295b6
         # TODO: Record the output from the Estimator!
 
         #for i in range(num_epochs):
